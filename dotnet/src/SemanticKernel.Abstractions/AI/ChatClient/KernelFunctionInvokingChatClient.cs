--- conflicted
+++ resolved
@@ -9,19 +9,6 @@
 using Microsoft.SemanticKernel;
 using Microsoft.SemanticKernel.ChatCompletion;
 
-<<<<<<< HEAD
-#pragma warning disable IDE1006 // Naming Styles
-#pragma warning disable IDE0009 // This
-#pragma warning disable CA2213 // Disposable fields should be disposed
-#pragma warning disable EA0002 // Use 'System.TimeProvider' to make the code easier to test
-#pragma warning disable SA1202 // 'protected' members should come before 'private' members
-#pragma warning disable CS0618 // Ignore Obsolete ConversationId, addressed in another PR
-
-// Modified source from 2025-04-07
-// https://raw.githubusercontent.com/dotnet/extensions/84d09b794d994435568adcbb85a981143d4f15cb/src/Libraries/Microsoft.Extensions.AI/ChatCompletion/FunctionInvokingChatClient.cs
-
-=======
->>>>>>> f86c6213
 namespace Microsoft.Extensions.AI;
 
 /// <summary>
