--- conflicted
+++ resolved
@@ -76,15 +76,9 @@
 
         this._kernelFunction = function;
         this._chatHistory = chatHistory;
-<<<<<<< HEAD
-        this._invocationContext.Messages = chatHistory.ToChatMessageList();
-        chatHistory.SetChatMessageHandlers(this._invocationContext.Messages);
-        this._invocationContext.Function = function;
-=======
         this.Messages = chatHistory.ToChatMessageList();
         chatHistory.SetChatMessageHandlers(this.Messages);
         base.Function = function.AsAIFunction();
->>>>>>> f86c6213
         this.Result = result;
     }
 
@@ -230,7 +224,7 @@
     {
         // Compares the schemas, should be similar.
         return string.Equals(
-            kernelFunction.JsonSchema.ToString(),
+            kernelFunction.AsAIFunction().JsonSchema.ToString(),
             aiFunction.JsonSchema.ToString(),
             StringComparison.OrdinalIgnoreCase);
 
