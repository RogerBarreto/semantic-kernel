﻿// Copyright (c) Microsoft. All rights reserved.
using System.ClientModel;
using Azure.AI.OpenAI;
using Azure.Identity;
using Microsoft.Extensions.AI;
using Microsoft.Extensions.DependencyInjection;
using Microsoft.Extensions.Logging;
using Microsoft.SemanticKernel;
using Microsoft.SemanticKernel.Agents;
using Microsoft.SemanticKernel.ChatCompletion;

namespace GettingStarted;

/// <summary>
/// Demonstrate creation of an agent via dependency injection.
/// </summary>
public class Step06_DependencyInjection(ITestOutputHelper output) : BaseAgentsTest(output)
{
    private const string TutorName = "Tutor";
    private const string TutorInstructions =
        """
        Think step-by-step and rate the user input on creativity and expressiveness from 1-100.

        Respond in JSON format with the following JSON schema:

        {
            "score": "integer (1-100)",
            "notes": "the reason for your score"
        }
        """;

<<<<<<< HEAD
    [Theory]
    [InlineData(true)]
    [InlineData(false)]
    public async Task UseDependencyInjectionToCreateAgentAsync(bool useChatClient)
=======
    [Fact]
    public async Task UseDependencyInjectionToCreateAgent()
>>>>>>> 7f60ab9f
    {
        ServiceCollection serviceContainer = new();

        serviceContainer.AddLogging(c => c.AddConsole().SetMinimumLevel(LogLevel.Information));

        if (useChatClient)
        {
            IChatClient chatClient;
            if (this.UseOpenAIConfig)
            {
                chatClient = new OpenAI.OpenAIClient(TestConfiguration.OpenAI.ApiKey)
                    .GetChatClient(TestConfiguration.OpenAI.ChatModelId)
                    .AsIChatClient();
            }
            else if (!string.IsNullOrEmpty(this.ApiKey))
            {
                chatClient = new AzureOpenAIClient(
                        endpoint: new Uri(TestConfiguration.AzureOpenAI.Endpoint),
                        credential: new ApiKeyCredential(TestConfiguration.AzureOpenAI.ApiKey))
                    .GetChatClient(TestConfiguration.OpenAI.ChatModelId)
                    .AsIChatClient();
            }
            else
            {
                chatClient = new AzureOpenAIClient(
                        endpoint: new Uri(TestConfiguration.AzureOpenAI.Endpoint),
                        credential: new AzureCliCredential())
                    .GetChatClient(TestConfiguration.OpenAI.ChatModelId)
                    .AsIChatClient();
            }

            var functionCallingChatClient = chatClient!.AsKernelFunctionInvokingChatClient();
            serviceContainer.AddTransient<IChatClient>((sp) => functionCallingChatClient);
        }
        else
        {
            if (this.UseOpenAIConfig)
            {
                serviceContainer.AddOpenAIChatCompletion(
                    TestConfiguration.OpenAI.ChatModelId,
                    TestConfiguration.OpenAI.ApiKey);
            }
            else if (!string.IsNullOrEmpty(this.ApiKey))
            {
                serviceContainer.AddAzureOpenAIChatCompletion(
                    TestConfiguration.AzureOpenAI.ChatDeploymentName,
                    TestConfiguration.AzureOpenAI.Endpoint,
                    TestConfiguration.AzureOpenAI.ApiKey);
            }
            else
            {
                serviceContainer.AddAzureOpenAIChatCompletion(
                    TestConfiguration.AzureOpenAI.ChatDeploymentName,
                    TestConfiguration.AzureOpenAI.Endpoint,
                    new AzureCliCredential());
            }
        }

        // Transient Kernel as each agent may customize its Kernel instance with plug-ins.
        serviceContainer.AddTransient<Kernel>();

        serviceContainer.AddTransient<AgentClient>();

        serviceContainer.AddKeyedSingleton<ChatCompletionAgent>(
            TutorName,
            (sp, key) =>
                new ChatCompletionAgent()
                {
                    Instructions = TutorInstructions,
                    Name = TutorName,
                    Kernel = sp.GetRequiredService<Kernel>().Clone(),
                });

        // Create a service provider for resolving registered services
        await using ServiceProvider serviceProvider = serviceContainer.BuildServiceProvider();

        // If an application follows DI guidelines, the following line is unnecessary because DI will inject an instance of the AgentClient class to a class that references it.
        // DI container guidelines - https://learn.microsoft.com/en-us/dotnet/core/extensions/dependency-injection-guidelines#recommendations
        AgentClient agentClient = serviceProvider.GetRequiredService<AgentClient>();

        // Execute the agent-client
        await WriteAgentResponse("The sunset is nice.");
        await WriteAgentResponse("The sunset is setting over the mountains.");
        await WriteAgentResponse("The sunset is setting over the mountains and filled the sky with a deep red flame, setting the clouds ablaze.");

        // Local function to invoke agent and display the conversation messages.
        async Task WriteAgentResponse(string input)
        {
            ChatMessageContent message = new(AuthorRole.User, input);
            this.WriteAgentChatMessage(message);

            await foreach (ChatMessageContent response in agentClient.RunDemoAsync(message))
            {
                this.WriteAgentChatMessage(response);
            }
        }
    }

    private sealed class AgentClient([FromKeyedServices(TutorName)] ChatCompletionAgent agent)
    {
        private readonly AgentGroupChat _chat = new();

        public IAsyncEnumerable<ChatMessageContent> RunDemoAsync(ChatMessageContent input)
        {
            this._chat.AddChatMessage(input);

            return this._chat.InvokeAsync(agent);
        }
    }

    private record struct WritingScore(int score, string notes);
}<|MERGE_RESOLUTION|>--- conflicted
+++ resolved
@@ -29,15 +29,10 @@
         }
         """;
 
-<<<<<<< HEAD
     [Theory]
     [InlineData(true)]
     [InlineData(false)]
-    public async Task UseDependencyInjectionToCreateAgentAsync(bool useChatClient)
-=======
-    [Fact]
-    public async Task UseDependencyInjectionToCreateAgent()
->>>>>>> 7f60ab9f
+    public async Task UseDependencyInjectionToCreateAgent(bool useChatClient)
     {
         ServiceCollection serviceContainer = new();
 
