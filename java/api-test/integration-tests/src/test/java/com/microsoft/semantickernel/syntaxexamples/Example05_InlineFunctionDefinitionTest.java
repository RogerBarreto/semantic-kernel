--- conflicted
+++ resolved
@@ -87,20 +87,6 @@
 
         WireMockUtil.mockCompletionResponse("Translate this date ", "a-response-3");
 
-<<<<<<< HEAD
-        var fixedFunction = KernelFunctionFactory.<String>createFromPrompt(
-            "Translate this date " + DateTimeFormatter.ISO_LOCAL_DATE
-                .withZone(ZoneOffset.UTC)
-                .format(Instant.now())
-                + " to French format",
-            new PromptExecutionSettings.Builder()
-                .withMaxTokens(100)
-                .build(),
-            null,
-            null,
-            null,
-            null);
-=======
         var date = DateTimeFormatter.ISO_LOCAL_DATE.withZone(ZoneOffset.UTC)
             .format(Instant.ofEpochSecond(1));
         var message = "Translate this date " + date + " to French format";
@@ -110,7 +96,6 @@
                     .withMaxTokens(100)
                     .build())
             .build();
->>>>>>> 73caad52
 
         FunctionResult<String> fixedFunctionResult = kernel
             .invokeAsync(fixedFunction)
